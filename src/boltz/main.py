import multiprocessing
import os
import pickle
import platform
import tarfile
import urllib.request
import warnings
from dataclasses import asdict, dataclass
from functools import partial
from multiprocessing import Pool
from pathlib import Path
from typing import Literal, Optional

import click
import torch
from pytorch_lightning import Trainer, seed_everything
from pytorch_lightning.strategies import DDPStrategy
from pytorch_lightning.utilities import rank_zero_only
from rdkit import Chem
from tqdm import tqdm

from boltz.data import const
from boltz.data.module.inference import BoltzInferenceDataModule
from boltz.data.module.inferencev2 import Boltz2InferenceDataModule
from boltz.data.mol import load_canonicals
from boltz.data.msa.mmseqs2 import run_mmseqs2
from boltz.data.parse.a3m import parse_a3m
from boltz.data.parse.csv import parse_csv
from boltz.data.parse.fasta import parse_fasta
from boltz.data.parse.yaml import parse_yaml
from boltz.data.types import MSA, Manifest, Record
from boltz.data.write.writer import BoltzAffinityWriter, BoltzWriter
from boltz.model.models.boltz1 import Boltz1
from boltz.model.models.boltz2 import Boltz2

CCD_URL = "https://huggingface.co/boltz-community/boltz-1/resolve/main/ccd.pkl"
MOL_URL = "https://huggingface.co/boltz-community/boltz-2/resolve/main/mols.tar"

BOLTZ1_URL_WITH_FALLBACK = [
    "https://model-gateway.boltz.bio/boltz1_conf.ckpt",
    "https://huggingface.co/boltz-community/boltz-1/resolve/main/boltz1_conf.ckpt",
]

BOLTZ2_URL_WITH_FALLBACK = [
    "https://model-gateway.boltz.bio/boltz2_conf.ckpt",
    "https://huggingface.co/boltz-community/boltz-2/resolve/main/boltz2_conf.ckpt",
]

BOLTZ2_AFFINITY_URL_WITH_FALLBACK = [
    "https://model-gateway.boltz.bio/boltz2_aff.ckpt",
    "https://huggingface.co/boltz-community/boltz-2/resolve/main/boltz2_aff.ckpt",
]


@dataclass
class BoltzProcessedInput:
    """Processed input data."""

    manifest: Manifest
    targets_dir: Path
    msa_dir: Path
    constraints_dir: Optional[Path] = None
    template_dir: Optional[Path] = None
    extra_mols_dir: Optional[Path] = None


@dataclass
class PairformerArgs:
    """Pairformer arguments."""

    num_blocks: int = 48
    num_heads: int = 16
    dropout: float = 0.0
    activation_checkpointing: bool = False
    offload_to_cpu: bool = False
    v2: bool = False


@dataclass
class PairformerArgsV2:
    """Pairformer arguments."""

    num_blocks: int = 64
    num_heads: int = 16
    dropout: float = 0.0
    activation_checkpointing: bool = False
    offload_to_cpu: bool = False
    v2: bool = True


@dataclass
class MSAModuleArgs:
    """MSA module arguments."""

    msa_s: int = 64
    msa_blocks: int = 4
    msa_dropout: float = 0.0
    z_dropout: float = 0.0
    use_paired_feature: bool = True
    pairwise_head_width: int = 32
    pairwise_num_heads: int = 4
    activation_checkpointing: bool = False
    offload_to_cpu: bool = False
    subsample_msa: bool = False
    num_subsampled_msa: int = 1024


@dataclass
class BoltzDiffusionParams:
    """Diffusion process parameters."""

    gamma_0: float = 0.605
    gamma_min: float = 1.107
    noise_scale: float = 0.901
    rho: float = 8
    step_scale: float = 1.638
    sigma_min: float = 0.0004
    sigma_max: float = 160.0
    sigma_data: float = 16.0
    P_mean: float = -1.2
    P_std: float = 1.5
    coordinate_augmentation: bool = True
    alignment_reverse_diff: bool = True
    synchronize_sigmas: bool = True
    use_inference_model_cache: bool = True


@dataclass
class Boltz2DiffusionParams:
    """Diffusion process parameters."""

    gamma_0: float = 0.8
    gamma_min: float = 1.0
    noise_scale: float = 1.003
    rho: float = 7
    step_scale: float = 1.5
    sigma_min: float = 0.0001
    sigma_max: float = 160.0
    sigma_data: float = 16.0
    P_mean: float = -1.2
    P_std: float = 1.5
    coordinate_augmentation: bool = True
    alignment_reverse_diff: bool = True
    synchronize_sigmas: bool = True


@dataclass
class BoltzSteeringParams:
    """Steering parameters."""

    fk_steering: bool = True
    num_particles: int = 3
    fk_lambda: float = 4.0
    fk_resampling_interval: int = 3
    guidance_update: bool = True
    num_gd_steps: int = 20


@rank_zero_only
def download_boltz1(cache: Path) -> None:
    """Download all the required data.

    Parameters
    ----------
    cache : Path
        The cache directory.

    """
    # Download CCD
    ccd = cache / "ccd.pkl"
    if not ccd.exists():
        click.echo(
            f"Downloading the CCD dictionary to {ccd}. You may "
            "change the cache directory with the --cache flag."
        )
        urllib.request.urlretrieve(CCD_URL, str(ccd))  # noqa: S310

    # Download model
    model = cache / "boltz1_conf.ckpt"
    if not model.exists():
        click.echo(
            f"Downloading the model weights to {model}. You may "
            "change the cache directory with the --cache flag."
        )
        for i, url in enumerate(BOLTZ1_URL_WITH_FALLBACK):
            try:
                urllib.request.urlretrieve(url, str(model))  # noqa: S310
                break
            except Exception as e:  # noqa: BLE001
                if i == len(BOLTZ1_URL_WITH_FALLBACK) - 1:
                    msg = f"Failed to download model from all URLs. Last error: {e}"
                    raise RuntimeError(msg) from e
                continue


@rank_zero_only
def download_boltz2(cache: Path) -> None:
    """Download all the required data.

    Parameters
    ----------
    cache : Path
        The cache directory.

    """
    # Download CCD
    mols = cache / "mols"
    tar_mols = cache / "mols.tar"
    if not mols.exists():
        click.echo(
            f"Downloading and extracting the CCD data to {mols}. "
            "This may take a bit of time. You may change the cache directory "
            "with the --cache flag."
        )
        urllib.request.urlretrieve(MOL_URL, str(tar_mols))  # noqa: S310
        with tarfile.open(str(tar_mols), "r") as tar:
            tar.extractall(cache)  # noqa: S202

    # Download model
    model = cache / "boltz2_conf.ckpt"
    if not model.exists():
        click.echo(
            f"Downloading the Boltz-2 weights to {model}. You may "
            "change the cache directory with the --cache flag."
        )
        for i, url in enumerate(BOLTZ2_URL_WITH_FALLBACK):
            try:
                urllib.request.urlretrieve(url, str(model))  # noqa: S310
                break
            except Exception as e:  # noqa: BLE001
                if i == len(BOLTZ2_URL_WITH_FALLBACK) - 1:
                    msg = f"Failed to download model from all URLs. Last error: {e}"
                    raise RuntimeError(msg) from e
                continue

    # Download affinity model
    affinity_model = cache / "boltz2_aff.ckpt"
    if not affinity_model.exists():
        click.echo(
            f"Downloading the Boltz-2 affinity weights to {affinity_model}. You may "
            "change the cache directory with the --cache flag."
        )
        for i, url in enumerate(BOLTZ2_AFFINITY_URL_WITH_FALLBACK):
            try:
                urllib.request.urlretrieve(url, str(affinity_model))  # noqa: S310
                break
            except Exception as e:  # noqa: BLE001
                if i == len(BOLTZ2_AFFINITY_URL_WITH_FALLBACK) - 1:
                    msg = f"Failed to download model from all URLs. Last error: {e}"
                    raise RuntimeError(msg) from e
                continue


def get_cache_path() -> str:
    """Determine the cache path, prioritising the BOLTZ_CACHE environment variable.

    Returns
    -------
    str: Path
        Path to use for boltz cache location.

    """
    env_cache = os.environ.get("BOLTZ_CACHE")
    if env_cache:
        resolved_cache = Path(env_cache).expanduser().resolve()
        if not resolved_cache.is_absolute():
            msg = f"BOLTZ_CACHE must be an absolute path, got: {env_cache}"
            raise ValueError(msg)
        return str(resolved_cache)

    return str(Path("~/.boltz").expanduser())


def check_inputs(data: Path) -> list[Path]:
    """Check the input data and output directory.

    Parameters
    ----------
    data : Path
        The input data.

    Returns
    -------
    list[Path]
        The list of input data.

    """
    click.echo("Checking input data.")

    # Check if data is a directory
    if data.is_dir():
        data: list[Path] = list(data.glob("*"))

        # Filter out non .fasta or .yaml files, raise
        # an error on directory and other file types
        for d in data:
            if d.is_dir():
                msg = f"Found directory {d} instead of .fasta or .yaml."
                raise RuntimeError(msg)
            if d.suffix not in (".fa", ".fas", ".fasta", ".yml", ".yaml"):
                msg = (
                    f"Unable to parse filetype {d.suffix}, "
                    "please provide a .fasta or .yaml file."
                )
                raise RuntimeError(msg)
    else:
        data = [data]

    return data


def filter_inputs_structure(
    manifest: Manifest,
    outdir: Path,
    override: bool = False,
) -> Manifest:
    """Filter the manifest to only include missing predictions.

    Parameters
    ----------
    manifest : Manifest
        The manifest of the input data.
    outdir : Path
        The output directory.
    override: bool
        Whether to override existing predictions.

    Returns
    -------
    Manifest
        The manifest of the filtered input data.

    """
    # Check if existing predictions are found
    existing = (outdir / "predictions").rglob("*")
    existing = {e.name for e in existing if e.is_dir()}

    # Remove them from the input data
    if existing and not override:
        manifest = Manifest([r for r in manifest.records if r.id not in existing])
        msg = (
            f"Found some existing predictions ({len(existing)}), "
            f"skipping and running only the missing ones, "
            "if any. If you wish to override these existing "
            "predictions, please set the --override flag."
        )
        click.echo(msg)
    elif existing and override:
        msg = f"Found {len(existing)} existing predictions, will override."
        click.echo(msg)

    return manifest


def filter_inputs_affinity(
    manifest: Manifest,
    outdir: Path,
    override: bool = False,
) -> Manifest:
    """Check the input data and output directory for affinity.

    Parameters
    ----------
    manifest : Manifest
        The manifest.
    outdir : Path
        The output directory.
    override: bool
        Whether to override existing predictions.

    Returns
    -------
    Manifest
        The manifest of the filtered input data.

    """
    click.echo("Checking input data for affinity.")

    # Get all affinity targets
    existing = {
        r.id
        for r in manifest.records
        if r.affinity
        and (outdir / "predictions" / r.id / f"affinity_{r.id}.json").exists()
    }

    # Remove them from the input data
    if existing and not override:
        num_skipped = len(existing)
        msg = (
            f"Found some existing affinity predictions ({num_skipped}), "
            f"skipping and running only the missing ones, "
            "if any. If you wish to override these existing "
            "affinity predictions, please set the --override flag."
        )
        click.echo(msg)
    elif existing and override:
        msg = "Found existing affinity predictions, will override."
        click.echo(msg)

    return Manifest([r for r in manifest.records if r.id not in existing])


def compute_msa(
    data: dict[str, str],
    target_id: str,
    msa_dir: Path,
    msa_server_url: str,
    msa_pairing_strategy: str,
) -> None:
    """Compute the MSA for the input data.

    Parameters
    ----------
    data : dict[str, str]
        The input protein sequences.
    target_id : str
        The target id.
    msa_dir : Path
        The msa directory.
    msa_server_url : str
        The MSA server URL.
    msa_pairing_strategy : str
        The MSA pairing strategy.

    """
    if len(data) > 1:
        paired_msas = run_mmseqs2(
            list(data.values()),
            msa_dir / f"{target_id}_paired_tmp",
            use_env=True,
            use_pairing=True,
            host_url=msa_server_url,
            pairing_strategy=msa_pairing_strategy,
        )
    else:
        paired_msas = [""] * len(data)

    unpaired_msa = run_mmseqs2(
        list(data.values()),
        msa_dir / f"{target_id}_unpaired_tmp",
        use_env=True,
        use_pairing=False,
        host_url=msa_server_url,
        pairing_strategy=msa_pairing_strategy,
    )

    for idx, name in enumerate(data):
        # Get paired sequences
        paired = paired_msas[idx].strip().splitlines()
        paired = paired[1::2]  # ignore headers
        paired = paired[: const.max_paired_seqs]

        # Set key per row and remove empty sequences
        keys = [idx for idx, s in enumerate(paired) if s != "-" * len(s)]
        paired = [s for s in paired if s != "-" * len(s)]

        # Combine paired-unpaired sequences
        unpaired = unpaired_msa[idx].strip().splitlines()
        unpaired = unpaired[1::2]
        unpaired = unpaired[: (const.max_msa_seqs - len(paired))]
        if paired:
            unpaired = unpaired[1:]  # ignore query is already present

        # Combine
        seqs = paired + unpaired
        keys = keys + [-1] * len(unpaired)

        # Dump MSA
        csv_str = ["key,sequence"] + [f"{key},{seq}" for key, seq in zip(keys, seqs)]

        msa_path = msa_dir / f"{name}.csv"
        with msa_path.open("w") as f:
            f.write("\n".join(csv_str))


def process_input(  # noqa: C901, PLR0912, PLR0915, D103
    path: Path,
    ccd: dict,
    msa_dir: Path,
    mol_dir: Path,
    boltz2: bool,
    use_msa_server: bool,
    msa_server_url: str,
    msa_pairing_strategy: str,
    max_msa_seqs: int,
    processed_msa_dir: Path,
    processed_constraints_dir: Path,
    processed_templates_dir: Path,
    processed_mols_dir: Path,
    structure_dir: Path,
    records_dir: Path,
) -> None:
    try:
        # Parse data
        if path.suffix in (".fa", ".fas", ".fasta"):
            target = parse_fasta(path, ccd, mol_dir, boltz2)
        elif path.suffix in (".yml", ".yaml"):
            target = parse_yaml(path, ccd, mol_dir, boltz2)
        elif path.is_dir():
            msg = f"Found directory {path} instead of .fasta or .yaml, skipping."
            raise RuntimeError(msg)  # noqa: TRY301
        else:
            msg = (
                f"Unable to parse filetype {path.suffix}, "
                "please provide a .fasta or .yaml file."
            )
            raise RuntimeError(msg)  # noqa: TRY301

        # Get target id
        target_id = target.record.id

        # Get all MSA ids and decide whether to generate MSA
        to_generate = {}
        prot_id = const.chain_type_ids["PROTEIN"]
        for chain in target.record.chains:
            # Add to generate list, assigning entity id
            if (chain.mol_type == prot_id) and (chain.msa_id == 0):
                entity_id = chain.entity_id
                msa_id = f"{target_id}_{entity_id}"
                to_generate[msa_id] = target.sequences[entity_id]
                chain.msa_id = msa_dir / f"{msa_id}.csv"

            # We do not support msa generation for non-protein chains
            elif chain.msa_id == 0:
                chain.msa_id = -1

        # Generate MSA
        if to_generate and not use_msa_server:
            msg = "Missing MSA's in input and --use_msa_server flag not set."
            raise RuntimeError(msg)  # noqa: TRY301

        if to_generate:
            msg = f"Generating MSA for {path} with {len(to_generate)} protein entities."
            click.echo(msg)
            compute_msa(
                data=to_generate,
                target_id=target_id,
                msa_dir=msa_dir,
                msa_server_url=msa_server_url,
                msa_pairing_strategy=msa_pairing_strategy,
            )

        # Parse MSA data
        msas = sorted({c.msa_id for c in target.record.chains if c.msa_id != -1})
        msa_id_map = {}
        for msa_idx, msa_id in enumerate(msas):
            # Check that raw MSA exists
            msa_path = Path(msa_id)
            if not msa_path.exists():
                msg = f"MSA file {msa_path} not found."
                raise FileNotFoundError(msg)  # noqa: TRY301

            # Dump processed MSA
            processed = processed_msa_dir / f"{target_id}_{msa_idx}.npz"
            msa_id_map[msa_id] = f"{target_id}_{msa_idx}"
            if not processed.exists():
                # Parse A3M
                if msa_path.suffix == ".a3m":
                    msa: MSA = parse_a3m(
                        msa_path,
                        taxonomy=None,
                        max_seqs=max_msa_seqs,
                    )
                elif msa_path.suffix == ".csv":
                    msa: MSA = parse_csv(msa_path, max_seqs=max_msa_seqs)
                else:
                    msg = f"MSA file {msa_path} not supported, only a3m or csv."
                    raise RuntimeError(msg)  # noqa: TRY301

                msa.dump(processed)

        # Modify records to point to processed MSA
        for c in target.record.chains:
            if (c.msa_id != -1) and (c.msa_id in msa_id_map):
                c.msa_id = msa_id_map[c.msa_id]

        # Dump templates
        for template_id, template in target.templates.items():
            name = f"{target.record.id}_{template_id}.npz"
            template_path = processed_templates_dir / name
            template.dump(template_path)

        # Dump constraints
        constraints_path = processed_constraints_dir / f"{target.record.id}.npz"
        target.residue_constraints.dump(constraints_path)

        # Dump extra molecules
        Chem.SetDefaultPickleProperties(Chem.PropertyPickleOptions.AllProps)
        with (processed_mols_dir / f"{target.record.id}.pkl").open("wb") as f:
            pickle.dump(target.extra_mols, f)

        # Dump structure
        struct_path = structure_dir / f"{target.record.id}.npz"
        target.structure.dump(struct_path)

        # Dump record
        record_path = records_dir / f"{target.record.id}.json"
        target.record.dump(record_path)

    except Exception as e:  # noqa: BLE001
        import traceback

        traceback.print_exc()
        print(f"Failed to process {path}. Skipping. Error: {e}.")  # noqa: T201


@rank_zero_only
def process_inputs(
    data: list[Path],
    out_dir: Path,
    ccd_path: Path,
    mol_dir: Path,
    msa_server_url: str,
    msa_pairing_strategy: str,
    max_msa_seqs: int = 8192,
    use_msa_server: bool = False,
    boltz2: bool = False,
    preprocessing_threads: int = 1,
) -> Manifest:
    """Process the input data and output directory.

    Parameters
    ----------
    data : list[Path]
        The input data.
    out_dir : Path
        The output directory.
    ccd_path : Path
        The path to the CCD dictionary.
    max_msa_seqs : int, optional
        Max number of MSA sequences, by default 4096.
    use_msa_server : bool, optional
        Whether to use the MMSeqs2 server for MSA generation, by default False.
    boltz2: bool, optional
        Whether to use Boltz2, by default False.
    preprocessing_threads: int, optional
        The number of threads to use for preprocessing, by default 1.

    Returns
    -------
    Manifest
        The manifest of the processed input data.

    """
    # Check if records exist at output path
    records_dir = out_dir / "processed" / "records"
    if records_dir.exists():
        # Load existing records
        existing = [Record.load(p) for p in records_dir.glob("*.json")]
        processed_ids = {record.id for record in existing}

        # Filter to missing only
        data = [d for d in data if d.stem not in processed_ids]

        # Nothing to do, update the manifest and return
        if data:
            click.echo(
                f"Found {len(existing)} existing processed inputs, skipping them."
            )
        else:
            click.echo("All inputs are already processed.")
            updated_manifest = Manifest(existing)
            updated_manifest.dump(out_dir / "processed" / "manifest.json")

    # Create output directories
    msa_dir = out_dir / "msa"
    records_dir = out_dir / "processed" / "records"
    structure_dir = out_dir / "processed" / "structures"
    processed_msa_dir = out_dir / "processed" / "msa"
    processed_constraints_dir = out_dir / "processed" / "constraints"
    processed_templates_dir = out_dir / "processed" / "templates"
    processed_mols_dir = out_dir / "processed" / "mols"
    predictions_dir = out_dir / "predictions"

    out_dir.mkdir(parents=True, exist_ok=True)
    msa_dir.mkdir(parents=True, exist_ok=True)
    records_dir.mkdir(parents=True, exist_ok=True)
    structure_dir.mkdir(parents=True, exist_ok=True)
    processed_msa_dir.mkdir(parents=True, exist_ok=True)
    processed_constraints_dir.mkdir(parents=True, exist_ok=True)
    processed_templates_dir.mkdir(parents=True, exist_ok=True)
    processed_mols_dir.mkdir(parents=True, exist_ok=True)
    predictions_dir.mkdir(parents=True, exist_ok=True)

    # Load CCD
    if boltz2:
        ccd = load_canonicals(mol_dir)
    else:
        with ccd_path.open("rb") as file:
            ccd = pickle.load(file)  # noqa: S301

    # Create partial function
    process_input_partial = partial(
        process_input,
        ccd=ccd,
        msa_dir=msa_dir,
        mol_dir=mol_dir,
        boltz2=boltz2,
        use_msa_server=use_msa_server,
        msa_server_url=msa_server_url,
        msa_pairing_strategy=msa_pairing_strategy,
        max_msa_seqs=max_msa_seqs,
        processed_msa_dir=processed_msa_dir,
        processed_constraints_dir=processed_constraints_dir,
        processed_templates_dir=processed_templates_dir,
        processed_mols_dir=processed_mols_dir,
        structure_dir=structure_dir,
        records_dir=records_dir,
    )

    # Parse input data
    preprocessing_threads = min(preprocessing_threads, len(data))
    click.echo(f"Processing {len(data)} inputs with {preprocessing_threads} threads.")

    if preprocessing_threads > 1 and len(data) > 1:
        with Pool(preprocessing_threads) as pool:
            list(tqdm(pool.imap(process_input_partial, data), total=len(data)))
    else:
        for path in tqdm(data):
            process_input_partial(path)

    # Load all records and write manifest
    records = [Record.load(p) for p in records_dir.glob("*.json")]
    manifest = Manifest(records)
    manifest.dump(out_dir / "processed" / "manifest.json")


@click.group()
def cli() -> None:
    """Boltz."""
    return


@cli.command()
@click.argument("data", type=click.Path(exists=True))
@click.option(
    "--out_dir",
    type=click.Path(exists=False),
    help="The path where to save the predictions.",
    default="./",
)
@click.option(
    "--cache",
    type=click.Path(exists=False),
    help=(
        "The directory where to download the data and model. "
        "Default is ~/.boltz, or $BOLTZ_CACHE if set."
    ),
    default=get_cache_path,
)
@click.option(
    "--checkpoint",
    type=click.Path(exists=True),
    help="An optional checkpoint, will use the provided Boltz-1 model by default.",
    default=None,
)
@click.option(
    "--devices",
    type=int,
    help="The number of devices to use for prediction. Default is 1.",
    default=1,
)
@click.option(
    "--accelerator",
    type=click.Choice(["gpu", "cpu", "tpu"]),
    help="The accelerator to use for prediction. Default is gpu.",
    default="gpu",
)
@click.option(
    "--recycling_steps",
    type=int,
    help="The number of recycling steps to use for prediction. Default is 3.",
    default=3,
)
@click.option(
    "--sampling_steps",
    type=int,
    help="The number of sampling steps to use for prediction. Default is 200.",
    default=200,
)
@click.option(
    "--diffusion_samples",
    type=int,
    help="The number of diffusion samples to use for prediction. Default is 1.",
    default=1,
)
@click.option(
    "--max_parallel_samples",
    type=int,
    help="The maximum number of samples to predict in parallel. Default is None.",
    default=5,
)
@click.option(
    "--step_scale",
    type=float,
    help=(
        "The step size is related to the temperature at "
        "which the diffusion process samples the distribution. "
        "The lower the higher the diversity among samples "
        "(recommended between 1 and 2). "
        "Default is 1.638 for Boltz-1 and 1.5 for Boltz-2. "
        "If not provided, the default step size will be used."
    ),
    default=None,
)
@click.option(
    "--write_full_pae",
    type=bool,
    is_flag=True,
    help="Whether to dump the pae into a npz file. Default is True.",
)
@click.option(
    "--write_full_pde",
    type=bool,
    is_flag=True,
    help="Whether to dump the pde into a npz file. Default is False.",
)
@click.option(
    "--output_format",
    type=click.Choice(["pdb", "mmcif"]),
    help="The output format to use for the predictions. Default is mmcif.",
    default="mmcif",
)
@click.option(
    "--num_workers",
    type=int,
    help="The number of dataloader workers to use for prediction. Default is 2.",
    default=2,
)
@click.option(
    "--override",
    is_flag=True,
    help="Whether to override existing found predictions. Default is False.",
)
@click.option(
    "--seed",
    type=int,
    help="Seed to use for random number generator. Default is None (no seeding).",
    default=None,
)
@click.option(
    "--use_msa_server",
    is_flag=True,
    help="Whether to use the MMSeqs2 server for MSA generation. Default is False.",
)
@click.option(
    "--msa_server_url",
    type=str,
    help="MSA server url. Used only if --use_msa_server is set. ",
    default="https://api.colabfold.com",
)
@click.option(
    "--msa_pairing_strategy",
    type=str,
    help=(
        "Pairing strategy to use. Used only if --use_msa_server is set. "
        "Options are 'greedy' and 'complete'"
    ),
    default="greedy",
)
@click.option(
    "--use_potentials",
    is_flag=True,
    help="Whether to not use potentials for steering. Default is False.",
)
@click.option(
    "--model",
    default="boltz2",
    type=click.Choice(["boltz1", "boltz2"]),
    help="The model to use for prediction. Default is boltz2.",
)
@click.option(
    "--method",
    type=str,
    help="The method to use for prediction. Default is None.",
    default=None,
)
@click.option(
    "--preprocessing-threads",
    type=int,
    help="The number of threads to use for preprocessing. Default is 1.",
    default=multiprocessing.cpu_count(),
)
@click.option(
    "--affinity_mw_correction",
    is_flag=True,
    type=bool,
    help="Whether to add the Molecular Weight correction to the affinity value head.",
)
@click.option(
    "--sampling_steps_affinity",
    type=int,
    help="The number of sampling steps to use for affinity prediction. Default is 200.",
    default=200,
)
@click.option(
    "--diffusion_samples_affinity",
    type=int,
    help="The number of diffusion samples to use for affinity prediction. Default is 5.",
    default=5,
)
@click.option(
    "--affinity_checkpoint",
    type=click.Path(exists=True),
    help="An optional checkpoint, will use the provided Boltz-1 model by default.",
    default=None,
)
@click.option(
    "--max_msa_seqs",
    type=int,
    help="The maximum number of MSA sequences to use for prediction. Default is 8192.",
    default=8192,
)
@click.option(
    "--subsample_msa",
    is_flag=True,
    help="Whether to subsample the MSA. Default is True.",
)
@click.option(
    "--num_subsampled_msa",
    type=int,
    help="The number of MSA sequences to subsample. Default is 1024.",
    default=1024,
)
@click.option(
    "--no_kernels",
    is_flag=True,
    help="Whether to disable the kernels. Default False",
)
def predict(  # noqa: C901, PLR0915, PLR0912
    data: str,
    out_dir: str,
    cache: str = "~/.boltz",
    checkpoint: Optional[str] = None,
    affinity_checkpoint: Optional[str] = None,
    devices: int = 1,
    accelerator: str = "gpu",
    recycling_steps: int = 3,
    sampling_steps: int = 200,
    diffusion_samples: int = 1,
    sampling_steps_affinity: int = 200,
    diffusion_samples_affinity: int = 3,
    max_parallel_samples: Optional[int] = None,
    step_scale: Optional[float] = None,
    write_full_pae: bool = False,
    write_full_pde: bool = False,
    output_format: Literal["pdb", "mmcif"] = "mmcif",
    num_workers: int = 2,
    override: bool = False,
    seed: Optional[int] = None,
    use_msa_server: bool = False,
    msa_server_url: str = "https://api.colabfold.com",
    msa_pairing_strategy: str = "greedy",
    use_potentials: bool = False,
    model: Literal["boltz1", "boltz2"] = "boltz2",
    method: Optional[str] = None,
    affinity_mw_correction: Optional[bool] = False,
    preprocessing_threads: int = 1,
    max_msa_seqs: int = 8192,
    subsample_msa: bool = True,
    num_subsampled_msa: int = 1024,
    no_kernels: bool = False,
) -> None:
    """Run predictions with Boltz."""
    # If cpu, write a friendly warning
    if accelerator == "cpu":
        msg = "Running on CPU, this will be slow. Consider using a GPU."
        click.echo(msg)

    # Supress some lightning warnings
    warnings.filterwarnings(
        "ignore", ".*that has Tensor Cores. To properly utilize them.*"
    )

    # Set no grad
    torch.set_grad_enabled(False)

    # Ignore matmul precision warning
    torch.set_float32_matmul_precision("highest")

    # Set rdkit pickle logic
    Chem.SetDefaultPickleProperties(Chem.PropertyPickleOptions.AllProps)

    # Set seed if desired
    if seed is not None:
        seed_everything(seed)

    for key in ["CUEQ_DEFAULT_CONFIG", "CUEQ_DISABLE_AOT_TUNING"]:
        # Disable kernel tuning by default,
        # but do not modify envvar if already set by caller
        os.environ[key] = os.environ.get(key, "1")

    # Set cache path
    cache = Path(cache).expanduser()
    cache.mkdir(parents=True, exist_ok=True)

    # Create output directories
    data = Path(data).expanduser()
    out_dir = Path(out_dir).expanduser()
    out_dir = out_dir / f"boltz_results_{data.stem}"
    out_dir.mkdir(parents=True, exist_ok=True)

    # Download necessary data and model
    if model == "boltz1":
        download_boltz1(cache)
    elif model == "boltz2":
        download_boltz2(cache)
    else:
        msg = f"Model {model} not supported. Supported: boltz1, boltz2."
        raise ValueError(f"Model {model} not supported.")

    # Validate inputs
    data = check_inputs(data)

    # Check method
    if method is not None:
        if model == "boltz1":
            msg = "Method conditioning is not supported for Boltz-1."
            raise ValueError(msg)
        if method.lower() not in const.method_types_ids:
            method_names = list(const.method_types_ids.keys())
            msg = f"Method {method} not supported. Supported: {method_names}"
            raise ValueError(msg)

    # Process inputs
    ccd_path = cache / "ccd.pkl"
    mol_dir = cache / "mols"
    process_inputs(
        data=data,
        out_dir=out_dir,
        ccd_path=ccd_path,
        mol_dir=mol_dir,
        use_msa_server=use_msa_server,
        msa_server_url=msa_server_url,
        msa_pairing_strategy=msa_pairing_strategy,
        boltz2=model == "boltz2",
        preprocessing_threads=preprocessing_threads,
        max_msa_seqs=max_msa_seqs,
    )

    # Load manifest
    manifest = Manifest.load(out_dir / "processed" / "manifest.json")

    # Filter out existing predictions
    filtered_manifest = filter_inputs_structure(
        manifest=manifest,
        outdir=out_dir,
        override=override,
    )

    # Load processed data
    processed_dir = out_dir / "processed"
    processed = BoltzProcessedInput(
        manifest=filtered_manifest,
        targets_dir=processed_dir / "structures",
        msa_dir=processed_dir / "msa",
        constraints_dir=(
            (processed_dir / "constraints")
            if (processed_dir / "constraints").exists()
            else None
        ),
        template_dir=(
            (processed_dir / "templates")
            if (processed_dir / "templates").exists()
            else None
        ),
        extra_mols_dir=(
            (processed_dir / "mols") if (processed_dir / "mols").exists() else None
        ),
    )

    # Set up trainer
    strategy = "auto"
    if (isinstance(devices, int) and devices > 1) or (
        isinstance(devices, list) and len(devices) > 1
    ):
        start_method = "fork" if platform.system() != "win32" else "spawn"
        strategy = DDPStrategy(start_method=start_method)
        if len(filtered_manifest.records) < devices:
            msg = (
                "Number of requested devices is greater "
                "than the number of predictions, taking the minimum."
            )
            click.echo(msg)
            if isinstance(devices, list):
                devices = devices[: max(1, len(filtered_manifest.records))]
            else:
                devices = max(1, min(len(filtered_manifest.records), devices))

    # Set up model parameters
    if model == "boltz2":
        diffusion_params = Boltz2DiffusionParams()
        step_scale = 1.5 if step_scale is None else step_scale
        diffusion_params.step_scale = step_scale
        pairformer_args = PairformerArgsV2()
    else:
        diffusion_params = BoltzDiffusionParams()
        step_scale = 1.638 if step_scale is None else step_scale
        diffusion_params.step_scale = step_scale
        pairformer_args = PairformerArgs()

    msa_args = MSAModuleArgs(
        subsample_msa=subsample_msa,
        num_subsampled_msa=num_subsampled_msa,
        use_paired_feature=model == "boltz2",
    )

    # Create prediction writer
    pred_writer = BoltzWriter(
        data_dir=processed.targets_dir,
        output_dir=out_dir / "predictions",
        output_format=output_format,
        boltz2=model == "boltz2",
    )

    # Set up trainer
    trainer = Trainer(
        default_root_dir=out_dir,
        strategy=strategy,
        callbacks=[pred_writer],
        accelerator=accelerator,
        devices=devices,
<<<<<<< HEAD
        precision=32,
        logger=False
    )

    # Compute predictions
    trainer.predict(
        model_module,
        datamodule=data_module,
        return_predictions=True,
    )
=======
        precision=32 if model == "boltz1" else "bf16-mixed",
    )

    if filtered_manifest.records:
        msg = f"Running structure prediction for {len(filtered_manifest.records)} input"
        msg += "s." if len(filtered_manifest.records) > 1 else "."
        click.echo(msg)

        # Create data module
        if model == "boltz2":
            data_module = Boltz2InferenceDataModule(
                manifest=processed.manifest,
                target_dir=processed.targets_dir,
                msa_dir=processed.msa_dir,
                mol_dir=mol_dir,
                num_workers=num_workers,
                constraints_dir=processed.constraints_dir,
                template_dir=processed.template_dir,
                extra_mols_dir=processed.extra_mols_dir,
                override_method=method,
            )
        else:
            data_module = BoltzInferenceDataModule(
                manifest=processed.manifest,
                target_dir=processed.targets_dir,
                msa_dir=processed.msa_dir,
                num_workers=num_workers,
                constraints_dir=processed.constraints_dir,
            )

        # Load model
        if checkpoint is None:
            if model == "boltz2":
                checkpoint = cache / "boltz2_conf.ckpt"
            else:
                checkpoint = cache / "boltz1_conf.ckpt"

        predict_args = {
            "recycling_steps": recycling_steps,
            "sampling_steps": sampling_steps,
            "diffusion_samples": diffusion_samples,
            "max_parallel_samples": max_parallel_samples,
            "write_confidence_summary": True,
            "write_full_pae": write_full_pae,
            "write_full_pde": write_full_pde,
        }

        steering_args = BoltzSteeringParams()
        steering_args.fk_steering = use_potentials
        steering_args.guidance_update = use_potentials

        model_cls = Boltz2 if model == "boltz2" else Boltz1
        model_module = model_cls.load_from_checkpoint(
            checkpoint,
            strict=True,
            predict_args=predict_args,
            map_location="cpu",
            diffusion_process_args=asdict(diffusion_params),
            ema=False,
            use_kernels=not no_kernels,
            pairformer_args=asdict(pairformer_args),
            msa_args=asdict(msa_args),
            steering_args=asdict(steering_args),
        )
        model_module.eval()

        # Compute structure predictions
        trainer.predict(
            model_module,
            datamodule=data_module,
            return_predictions=False,
        )

    # Check if affinity predictions are needed
    if any(r.affinity for r in manifest.records):
        # Print header
        click.echo("\nPredicting property: affinity\n")

        # Validate inputs
        manifest_filtered = filter_inputs_affinity(
            manifest=manifest,
            outdir=out_dir,
            override=override,
        )
        if not manifest_filtered.records:
            click.echo("Found existing affinity predictions for all inputs, skipping.")
            return

        msg = f"Running affinity prediction for {len(manifest_filtered.records)} input"
        msg += "s." if len(manifest_filtered.records) > 1 else "."
        click.echo(msg)

        pred_writer = BoltzAffinityWriter(
            data_dir=processed.targets_dir,
            output_dir=out_dir / "predictions",
        )

        data_module = Boltz2InferenceDataModule(
            manifest=manifest_filtered,
            target_dir=out_dir / "predictions",
            msa_dir=processed.msa_dir,
            mol_dir=mol_dir,
            num_workers=num_workers,
            constraints_dir=processed.constraints_dir,
            template_dir=processed.template_dir,
            extra_mols_dir=processed.extra_mols_dir,
            override_method="other",
            affinity=True,
        )

        predict_affinity_args = {
            "recycling_steps": 5,
            "sampling_steps": sampling_steps_affinity,
            "diffusion_samples": diffusion_samples_affinity,
            "max_parallel_samples": 1,
            "write_confidence_summary": False,
            "write_full_pae": False,
            "write_full_pde": False,
        }

        # Load affinity model
        if affinity_checkpoint is None:
            affinity_checkpoint = cache / "boltz2_aff.ckpt"

        model_module = Boltz2.load_from_checkpoint(
            affinity_checkpoint,
            strict=True,
            predict_args=predict_affinity_args,
            map_location="cpu",
            diffusion_process_args=asdict(diffusion_params),
            ema=False,
            pairformer_args=asdict(pairformer_args),
            msa_args=asdict(msa_args),
            steering_args={"fk_steering": False, "guidance_update": False},
            affinity_mw_correction=affinity_mw_correction,
        )
        model_module.eval()

        trainer.callbacks[0] = pred_writer
        trainer.predict(
            model_module,
            datamodule=data_module,
            return_predictions=False,
        )
>>>>>>> 98e14a84


if __name__ == "__main__":
    cli()<|MERGE_RESOLUTION|>--- conflicted
+++ resolved
@@ -1121,19 +1121,8 @@
         callbacks=[pred_writer],
         accelerator=accelerator,
         devices=devices,
-<<<<<<< HEAD
-        precision=32,
+        precision=32 if model == "boltz1" else "bf16-mixed",
         logger=False
-    )
-
-    # Compute predictions
-    trainer.predict(
-        model_module,
-        datamodule=data_module,
-        return_predictions=True,
-    )
-=======
-        precision=32 if model == "boltz1" else "bf16-mixed",
     )
 
     if filtered_manifest.records:
@@ -1277,7 +1266,6 @@
             datamodule=data_module,
             return_predictions=False,
         )
->>>>>>> 98e14a84
 
 
 if __name__ == "__main__":
