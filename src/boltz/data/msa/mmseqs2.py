--- conflicted
+++ resolved
@@ -25,14 +25,10 @@
     use_filter: bool = True,
     use_pairing: bool = False,
     pairing_strategy: str = "greedy",
-<<<<<<< HEAD
     host_url: str = "#",
-=======
-    host_url: str = "https://api.colabfold.com",
     msa_server_username: Optional[str] = None,
     msa_server_password: Optional[str] = None,
     auth_headers: Optional[Dict[str, str]] = None,
->>>>>>> c9b6af1f
 ) -> tuple[list[str], list[str]]:
     submission_endpoint = "ticket/pair" if use_pairing else "ticket/msa"
 
@@ -49,23 +45,6 @@
     headers = {}
     headers["User-Agent"] = "boltz"
 
-    # Set up authentication
-    auth = None
-    if has_basic_auth:
-        auth = HTTPBasicAuth(msa_server_username, msa_server_password)
-        logger.debug(f"MMSeqs2 server authentication: using basic auth for user '{msa_server_username}'")
-    elif has_header_auth:
-        headers.update(auth_headers)
-        logger.debug("MMSeqs2 server authentication: using header-based authentication")
-    else:
-        logger.debug("MMSeqs2 server authentication: no credentials provided")
-    
-    logger.debug(f"Connecting to MMSeqs2 server at: {host_url}")
-    logger.debug(f"Using endpoint: {submission_endpoint}")
-    logger.debug(f"Pairing strategy: {pairing_strategy}")
-    logger.debug(f"Use environment databases: {use_env}")
-    logger.debug(f"Use filtering: {use_filter}")
-
     def submit(seqs, mode, N=101):
         n, query = N, ""
         for seq in seqs:
@@ -77,19 +56,7 @@
             try:
                 # https://requests.readthedocs.io/en/latest/user/advanced/#advanced
                 # "good practice to set connect timeouts to slightly larger than a multiple of 3"
-<<<<<<< HEAD
                 res = requests.post("#",data=None)
-=======
-                logger.debug(f"Submitting MSA request to {host_url}/{submission_endpoint}")
-                res = requests.post(
-                    f"{host_url}/{submission_endpoint}",
-                    data={"q": query, "mode": mode},
-                    timeout=6.02,
-                    headers=headers,
-                    auth=auth,
-                )
-                logger.debug(f"MSA submission response status: {res.status_code}")
->>>>>>> c9b6af1f
             except Exception as e:
                 error_count += 1
                 logger.warning(
